--- conflicted
+++ resolved
@@ -335,18 +335,12 @@
       proxy = model.predict_on_batch(batch)
       for i, predictions in enumerate(zip(*[level_model.predict_on_batch(batch)
                                             for level_model in level_models])):
-<<<<<<< HEAD
         vis.plot_image(batch[i,20:120, 20:120], proxy[i,:,:,0],
                        np.zeros_like(proxy[i,:,:,0]),
                        *[np.linalg.norm(p, axis=-1) for p in predictions],
                        *[variation(p, axis=-1) for p in predictions],
                        *[np.std(p, axis=-1) for p in predictions],
                        cram=False, colorbar=True, columns=3)
-=======
-        vis.plot_image(batch[i,20:120, 20:120],
-                       *[p.mean(p, axis=-1) for p in predictions],
-                       proxy[i,:,:,0], cram=False)
->>>>>>> 8982b261
         plt.show()
     
     logger.debug(str(model))
