"""The main script for running artifice.

"""

from time import time, asctime
import os
from os.path import join, exists
from glob import glob
import argparse
import numpy as np

import tensorflow as tf

from artifice import log
from artifice.log import logger
from artifice import dat
from artifice import mod
from artifice import docs
from artifice import vis
from artifice import conversions
from artifice import utils
from artifice import ann
from artifice import prio
from artifice import tform

logger.debug(f"Use Python{3.6} or higher.")


def _set_eager(eager):
  if eager:
    tf.enable_eager_execution()


def _ensure_dirs_exist(dirs):
  for path in dirs:
    if not exists(path):
      logger.info(f"creating '{path}'")
      os.makedirs(path)


class Artifice:
  """Bag of state or Main() class that directs a single `artifice` run.

  All arguments are required keyword arguments, for the sake of
  correctness. Defaults are specified in the command-line defaults for this
  script. Run `python artifice.py -h` for more info.

  # todo: copy docs here

  """

  def __init__(self, *,  # pylint: disable=too-many-statements
               commands,
               data_root,
               model_root,
               overwrite,
               deep,
               figs_dir,
               convert_mode,
               transformation,
               identity_prob,
               priority_mode,
               labeled,
               annotation_mode,
               record_size,
               annotation_delay,
               image_shape,
               data_size,
               test_size,
               batch_size,
               num_objects,
               pose_dim,
               num_shuffle,
               base_shape,
               level_filters,
               level_depth,
               model,
               multiscale,
               use_var,
               dropout,
               initial_epoch,
               epochs,
               learning_rate,
               num_parallel_calls,
               verbose,
               keras_verbose,
               eager,
               show,
               cache,
               seconds):
    # main
    self.commands = commands

    # file settings
    self.data_root = data_root
    self.model_root = model_root
    self.overwrite = overwrite
    self.deep = deep
    self.figs_dir = figs_dir

    # data settings
    self.convert_modes = utils.listwrap(convert_mode)
    self.transformation = transformation
    self.identity_prob = identity_prob
    self.priority_mode = priority_mode
    self.labeled = labeled

    # annotation settings
    self.annotation_mode = annotation_mode
    self.record_size = record_size
    self.annotation_delay = annotation_delay

    # data sizes/settings
    self.image_shape = image_shape
    self.data_size = data_size
    self.test_size = test_size
    self.batch_size = batch_size
    self.num_objects = num_objects
    self.pose_dim = pose_dim
    self.num_shuffle = num_shuffle

    # model architecture
    self.base_shape = utils.listify(base_shape, 2)
    self.level_filters = level_filters
    self.level_depth = level_depth

    # model type settings
    self.model = model
    self.multiscale = multiscale
    self.use_var = use_var

    # hyperparameters
    self.dropout = dropout
    self.initial_epoch = initial_epoch
    self.epochs = epochs
    self.learning_rate = learning_rate

    # runtime settings
    self.num_parallel_calls = num_parallel_calls
    self.verbose = verbose
    self.keras_verbose = keras_verbose
    self.eager = eager
    self.show = show
    self.cache = cache
    self.seconds = seconds

    # globals
    log.set_verbosity(self.verbose)
    _set_eager(self.eager)
    vis.set_show(self.show)
    self._set_num_parallel_calls()

    # derived sizes/shapes
    self.num_levels = len(self.level_filters)
    self.input_tile_shape = mod.ProxyUNet.compute_input_tile_shape_(
        self.base_shape, self.num_levels, self.level_depth)
    self.output_tile_shapes = mod.ProxyUNet.compute_output_tile_shapes_(
        self.base_shape, self.num_levels, self.level_depth)
    self.output_tile_shape = self.output_tile_shapes[-1]
    self.num_tiles = dat.ArtificeData.compute_num_tiles(
        self.image_shape, self.output_tile_shape)

    # derived model subdirs/paths
    self.cache_dir = join(self.model_root, 'cache')
    self.annotation_info_path = join(self.model_root, 'annotation_info.pkl')
    self.annotated_dir = join(self.model_root, 'annotated')  # model-dependent

    # ensure directories exist
    _ensure_dirs_exist([self.data_root, self.model_root, self.figs_dir,
                        self.cache_dir, self.annotated_dir])

  """
  Helper functions.
  """

  def __str__(self):
    return f"""{asctime()}:
data_root: {self.data_root}
model_root: {self.model_root}
figs_dir: {self.figs_dir}
----
labeled: {self.labeled}
num_parallel_calls: {self.num_parallel_calls}
----
input tile shape: {self.input_tile_shape}
output shapes: {self.output_tile_shapes}
todo: other attributes"""

  def __call__(self):
    for command in self.commands:
      if (command[0] == '_'
          or not hasattr(self, command)
              or not callable(getattr(self, command))):
        raise RuntimeError(f"bad command: {command}")
      getattr(self, command)()

  def _set_num_parallel_calls(self):
    if self.num_parallel_calls <= 0:
      self.num_parallel_calls = os.cpu_count()

  """
  Loading datasets and models.
  """

  @property
  def _data_kwargs(self):
    return {'image_shape': self.image_shape,
            'input_tile_shape': self.input_tile_shape,
            'output_tile_shapes': self.output_tile_shapes,
            'batch_size': self.batch_size,
            'num_parallel_calls': self.num_parallel_calls,
            'num_shuffle': min(self.data_size, self.num_shuffle),
            'cache_dir': self.cache_dir}

  def _load_labeled(self):
    return dat.LabeledData(join(self.data_root, 'labeled_set.tfrecord'),
                           size=self.data_size, **self._data_kwargs)

  def _load_unlabeled(self):
    return dat.UnlabeledData(join(self.data_root, 'unlabeled_set.tfrecord'),
                             size=self.data_size, **self._data_kwargs)

  def _load_annotated(self):
    transformation = (None if self.transformation is None else
                      tform.transformations[self.transformation])
    return dat.AnnotatedData(self.annotated_dir, transformation=transformation,
                             size=self.data_size, **self._data_kwargs)

  def _load_test(self):
    return dat.LabeledData(join(self.data_root, 'test_set.tfrecord'),
                           size=self.test_size, **self._data_kwargs)

  def _load_train(self):
    if self.labeled:
      return self._load_labeled()
    return self._load_annotated()

  def _load_model(self):
<<<<<<< HEAD
    kwargs = {'base_shape': self.base_shape,
              'level_filters': self.level_filters,
              'num_channels': self.image_shape[2],
              'pose_dim': self.pose_dim,
              'level_depth': self.level_depth,
              'dropout': self.dropout,
              'model_dir': self.model_root,
              'learning_rate': self.learning_rate,
              'overwrite': self.overwrite}
    if self.sparse:
      if self.use_var:
        kwargs['batch_size'] = self.batch_size
      model = mod.SparseUNet(**kwargs)
=======
    kwargs = {'base_shape' : self.base_shape,
              'level_filters' : self.level_filters,
              'num_channels' : self.image_shape[2],
              'pose_dim' : self.pose_dim,
              'level_depth' : self.level_depth,
              'dropout' : self.dropout,
              'model_dir' : self.model_root,
              'learning_rate' : self.learning_rate,
              'overwrite' : self.overwrite}
    if self.use_var and self.model in ['sparse', 'dynamic']:
      kwargs['batch_size'] = self.batch_size

    if self.model == 'unet':
      return mod.ProxyUNet(**kwargs)
    elif self.model == 'sparse':
      return mod.SparseUNet(**kwargs)
    elif self.model == 'dynamic':
      return mod.DynamicUNet(**kwargs)
>>>>>>> 7db821fa
    else:
      raise RuntimeError(f"No '{self.model}' model type.")

<<<<<<< HEAD
  """
  Methods implementing Commands.
  """
=======
    
  #################### Methods implementing Commands ####################
>>>>>>> 7db821fa

  def convert(self):
    for mode in self.convert_modes:
      conversions.conversions[mode](
          self.data_root, test_size=self.test_size)


  def uncache(self):
    """Clean up the cache files."""
    for path in glob(join(self.model_root, "cache*")):
      utils.rm(path)


  def clean(self):
    """Clean up the files associated with this model for a future run.

    Removes the annotation info file and lock, annotation records, and
    cache.

    If --deep is specified, also removes the saved model and checkpoints. Does
    not remove data.

    """
    if self.deep:
      utils.rm(self.model_root)
    else:
      utils.rm(self.annotation_info_path)
      utils.rm(self.annotation_info_path + '.lockfile')
      utils.rm(self.annotated_dir)


  def prioritize(self):
    """Prioritize images for annotation using an active learning or other strategy.

    Note that this does not perform any labeling. It simply maintains a queue
    of the indices for examples most recently desired for labeling. This queue
    contains no repeats. The queue is saved to disk, and a file lock should be
    created whenever it is altered, ensuring that the annotator does not make a
    bad access.

    """
    kwargs = {'info_path': self.annotation_info_path}
    if self.priority_mode == 'random':
      prioritizer = prio.RandomPrioritizer(self._load_unlabeled(), **kwargs)
    elif self.priority_mode == 'uncertainty':
      prioritizer = prio.ModelUncertaintyPrioritizer(
          self._load_unlabeled(), model=self._load_model(), **kwargs)
    else:
      raise NotImplementedError(f"{self.priority_mode} priority mode")
    prioritizer.run(seconds=self.seconds)


  def annotate(self):
    """Continually annotate new examples.

    Continually access the selection queue, pop off the most recent, and
    annotate it, either with a human annotator, or automatically using prepared
    labels (and a sleep timer). Needs to keep a list of examples already
    annotated, since they will be strewn throughout different files, as well as
    respect the file lock on the queue.

    """
    kwargs = {'info_path': self.annotation_info_path,
              'annotated_dir': self.annotated_dir,
              'record_size': self.record_size}
    if self.annotation_mode == 'disks':
      annotator = ann.DiskAnnotator(self._load_labeled(),
                                    annotation_delay=self.annotation_delay,
                                    **kwargs)
    else:
      raise NotImplementedError(f"{self.annotation_mode} annotation mode")
    annotator.run(seconds=self.seconds)


  def train(self):
    """Train the model using augmented examples from the annotated set."""
    train_set = self._load_train()
    model = self._load_model()
    model.train(train_set, epochs=self.epochs,
                initial_epoch=self.initial_epoch,
                verbose=self.keras_verbose,
                seconds=self.seconds,
                cache=self.cache)


  def predict(self):
    """Run prediction on the unlabeled set."""
    unlabeled_set = self._load_unlabeled()
    model = self._load_model()
    start_time = time()
    predictions = list(model.predict(
        unlabeled_set, multiscale=self.multiscale))
    logger.info(f"ran prediction in {time() - start_time}s.")
    logger.debug(f"prediction:\n{predictions}")

    fname = join(self.model_root, 'predictions.npy')
    np.save(fname, predictions)
    logger.info(f"saved {len(predictions)} predictions to {fname}.")

  def evaluate(self):
    test_set = self._load_test()
    model = self._load_model()
    errors, num_failed = model.evaluate(test_set)
    avg_error = errors.mean(axis=0)
    total_num_objects = self.test_size * self.num_objects
    num_detected = total_num_objects - num_failed
    logger.info(f"objects detected: {num_detected} / "
                f"{total_num_objects}")
    logger.info(f"avg (euclidean) detection error: {avg_error[0]}")
    logger.info(f"avg (absolute) pose error: {avg_error[1:]}")
    logger.info(
        "note: some objects may be occluded, making detection impossible")
    logger.info(f"avg: {errors.mean(axis=0)}")
    logger.info(f"std: {errors.std(axis=0)}")
    logger.info(f"min: {errors.min(axis=0)}")
    logger.info(f"max: {errors.max(axis=0)}")


  def vis_train(self):
    """Visualize the training set. (Mostly for debugging.)"""
    train_set = self._load_train()
    for batch in train_set.training_input():
      for b in range(self.batch_size):
        image = batch[0][b]
        targets = batch[1]
        pose = targets[0][b]
        vis.plot_image(image, None, None,
                       pose[:, :, 1], pose[:, :, 2], None,
                       targets[1][b], targets[2][b], targets[3][b],
                       columns=3)
        vis.show()


  def vis_history(self):
    model = self._load_model()
    if not exists(model.history_path):
      logger.warning(f"no training history at '{model.history_path}'")
      return
    hist = utils.json_load(model.history_path)
    vis.plot_hist(hist)
    vis.show(join(self.figs_dir, 'history.pdf'))


  def vis_predict(self):
    """Run prediction on the test set and visualize the output."""
    test_set = self._load_test()
    model = self._load_model()
    for image, dist_image, prediction in model.predict_visualization(test_set):
      fig, axes = vis.plot_image(image, image, dist_image, colorbar=True)
      axes[0, 1].plot(prediction[:, 1], prediction[:, 0], 'rx')
      axes[0, 2].plot(prediction[:, 1], prediction[:, 0], 'rx')
      logger.info(f"prediction:\n{prediction}")
      vis.show(join(self.figs_dir, 'prediction.pdf'))
      if not self.show:
        break


  def vis_outputs(self):
    """Run prediction on the test set and visualize the output."""
    test_set = self._load_test()
    model = self._load_model()
    for image, outputs in model.predict_outputs(test_set):
      level_outputs = outputs[1:]
      fig, axes = vis.plot_image(image, *level_outputs, colorbar=True)
      vis.show(join(self.figs_dir, 'model_outputs.pdf'))
      if not self.show:
        break


def main():
  parser = argparse.ArgumentParser(description=docs.description)
  parser.add_argument('commands', nargs='+', help=docs.commands)

  # file settings
  parser.add_argument('--data-root', '--input', '-i', nargs=1,
                      default=['data/default'],
                      help=docs.data_root)
  parser.add_argument('--model-root', '--model-dir', '-m', nargs=1,
                      default=['models/tmp'],
                      help=docs.model_root)
  parser.add_argument('--overwrite', '-f', action='store_true',
                      help=docs.overwrite)
  parser.add_argument('--deep', action='store_true',
                      help=docs.deep)
  parser.add_argument('--figs-dir', '--figures', nargs=1,
                      default=['figs'],
                      help=docs.figs_dir)

  # data settings
  parser.add_argument('--convert-mode', nargs='+', default=[0, 4], type=int,
                      help=docs.convert_mode)
  parser.add_argument('--transformation', '--augment', '-a', nargs='?',
                      default=None, const=0, type=int,
                      help=docs.transformation)
  parser.add_argument('--identity-prob', nargs=1, default=[0.01], type=float,
                      help=docs.identity_prob)
  parser.add_argument('--priority-mode', '--priority', nargs=1,
                      default=['random'], help=docs.priority_mode)
  parser.add_argument('--labeled', action='store_true', help=docs.labeled)

  # annotation settings
  parser.add_argument('--annotation-mode', '--annotate', nargs=1,
                      default=['disks'], help=docs.annotation_mode)
  parser.add_argument('--record-size', nargs=1, default=[10], type=int,
                      help=docs.record_size)
  parser.add_argument('--annotation-delay', nargs=1, default=[60], type=float,
                      help=docs.annotation_delay)

  # sizes relating to data
  parser.add_argument('--image-shape', '--shape', '-s', nargs=3, type=int,
                      default=[500, 500, 1], help=docs.image_shape)
  parser.add_argument('--data-size', '-N', nargs=1, default=[10000], type=int,
                      help=docs.data_size)
  parser.add_argument('--test-size', '-T', nargs=1, default=[1000], type=int,
                      help=docs.test_size)
  parser.add_argument('--batch-size', '-b', nargs=1, default=[16], type=int,
                      help=docs.batch_size)
  parser.add_argument('--num-objects', '-n', nargs=1, default=[40], type=int,
                      help=docs.num_objects)
  parser.add_argument('--pose-dim', '-p', nargs=1, default=[2], type=int,
                      help=docs.pose_dim)
  parser.add_argument('--num-shuffle', nargs=1, default=[1000], type=int,
                      help=docs.num_shuffle)

  # model architecture
  parser.add_argument('--base-shape', nargs='+', default=[28], type=int,
                      help=docs.base_shape)
  parser.add_argument('--level-filters', nargs='+', default=[128, 64, 32],
                      type=int, help=docs.level_filters)
  parser.add_argument('--level-depth', nargs='+', default=[2], type=int,
                      help=docs.level_depth)

  # sparse eval and other optimization settings
<<<<<<< HEAD
  parser.add_argument('--sparse', action='store_true', help=docs.sparse)
  parser.add_argument('--multiscale', action='store_true',
                      help=docs.multiscale)
=======
  parser.add_argument('--model', '-M', nargs='?', default='unet',
                      choices=docs.model_choices, help=docs.model)
  parser.add_argument('--multiscale', action='store_true', help=docs.multiscale)
>>>>>>> 7db821fa
  parser.add_argument('--use-var', action='store_true', help=docs.use_var)

  # model hyperparameters
  parser.add_argument('--dropout', nargs=1, default=[0.5], type=float,
                      help=docs.dropout)
  parser.add_argument('--initial-epoch', nargs=1, default=[0], type=int,
                      help=docs.initial_epoch)  # todo: get from ckpt
  parser.add_argument('--epochs', '-e', nargs=1, default=[1], type=int,
                      help=docs.epochs)
  parser.add_argument('--learning-rate', '-l', nargs=1, default=[0.1],
                      type=float, help=docs.learning_rate)

  # runtime settings
  parser.add_argument('--num-parallel-calls', '--cores', nargs=1, default=[-1],
                      type=int, help=docs.num_parallel_calls)
  parser.add_argument('--verbose', '-v', nargs='?', const=1, default=2,
                      type=int, help=docs.verbose)
  parser.add_argument('--keras-verbose', nargs='?', const=2, default=1,
                      type=int, help=docs.keras_verbose)
  parser.add_argument('--patient', action='store_true', help=docs.patient)
  parser.add_argument('--show', action='store_true', help=docs.show)
  parser.add_argument('--cache', action='store_true', help=docs.cache)
  parser.add_argument('--seconds', '--time', '--reload', '-t', '-r', nargs='?',
                      default=0, const=-1, type=int, help=docs.seconds)

  args = parser.parse_args()
  art = Artifice(commands=args.commands,
                 convert_mode=args.convert_mode,
                 transformation=args.transformation,
                 identity_prob=args.identity_prob[0],
                 priority_mode=args.priority_mode[0],
                 labeled=args.labeled,
                 annotation_mode=args.annotation_mode[0],
                 record_size=args.record_size[0],
                 annotation_delay=args.annotation_delay[0],
                 data_root=args.data_root[0],
                 model_root=args.model_root[0],
                 overwrite=args.overwrite,
                 deep=args.deep,
                 figs_dir=args.figs_dir[0],
                 image_shape=args.image_shape,
                 data_size=args.data_size[0],
                 test_size=args.test_size[0],
                 batch_size=args.batch_size[0],
                 num_objects=args.num_objects[0],
                 pose_dim=args.pose_dim[0],
                 num_shuffle=args.num_shuffle[0],
                 base_shape=args.base_shape,
                 level_filters=args.level_filters,
                 level_depth=args.level_depth[0],
                 model=args.model,
                 multiscale=args.multiscale,
                 use_var=args.use_var,
                 dropout=args.dropout[0],
                 initial_epoch=args.initial_epoch[0],
                 epochs=args.epochs[0],
                 learning_rate=args.learning_rate[0],
                 num_parallel_calls=args.num_parallel_calls[0],
                 verbose=args.verbose,
                 keras_verbose=args.keras_verbose,
                 eager=(not args.patient),
                 show=args.show,
                 cache=args.cache,
                 seconds=args.seconds)
  logger.info(art)
  art()


if __name__ == "__main__":
  main()<|MERGE_RESOLUTION|>--- conflicted
+++ resolved
@@ -236,7 +236,6 @@
     return self._load_annotated()
 
   def _load_model(self):
-<<<<<<< HEAD
     kwargs = {'base_shape': self.base_shape,
               'level_filters': self.level_filters,
               'num_channels': self.image_shape[2],
@@ -246,20 +245,6 @@
               'model_dir': self.model_root,
               'learning_rate': self.learning_rate,
               'overwrite': self.overwrite}
-    if self.sparse:
-      if self.use_var:
-        kwargs['batch_size'] = self.batch_size
-      model = mod.SparseUNet(**kwargs)
-=======
-    kwargs = {'base_shape' : self.base_shape,
-              'level_filters' : self.level_filters,
-              'num_channels' : self.image_shape[2],
-              'pose_dim' : self.pose_dim,
-              'level_depth' : self.level_depth,
-              'dropout' : self.dropout,
-              'model_dir' : self.model_root,
-              'learning_rate' : self.learning_rate,
-              'overwrite' : self.overwrite}
     if self.use_var and self.model in ['sparse', 'dynamic']:
       kwargs['batch_size'] = self.batch_size
 
@@ -269,30 +254,22 @@
       return mod.SparseUNet(**kwargs)
     elif self.model == 'dynamic':
       return mod.DynamicUNet(**kwargs)
->>>>>>> 7db821fa
     else:
       raise RuntimeError(f"No '{self.model}' model type.")
 
-<<<<<<< HEAD
   """
   Methods implementing Commands.
   """
-=======
-    
-  #################### Methods implementing Commands ####################
->>>>>>> 7db821fa
 
   def convert(self):
     for mode in self.convert_modes:
       conversions.conversions[mode](
           self.data_root, test_size=self.test_size)
 
-
   def uncache(self):
     """Clean up the cache files."""
     for path in glob(join(self.model_root, "cache*")):
       utils.rm(path)
-
 
   def clean(self):
     """Clean up the files associated with this model for a future run.
@@ -310,7 +287,6 @@
       utils.rm(self.annotation_info_path)
       utils.rm(self.annotation_info_path + '.lockfile')
       utils.rm(self.annotated_dir)
-
 
   def prioritize(self):
     """Prioritize images for annotation using an active learning or other strategy.
@@ -331,7 +307,6 @@
     else:
       raise NotImplementedError(f"{self.priority_mode} priority mode")
     prioritizer.run(seconds=self.seconds)
-
 
   def annotate(self):
     """Continually annotate new examples.
@@ -354,7 +329,6 @@
       raise NotImplementedError(f"{self.annotation_mode} annotation mode")
     annotator.run(seconds=self.seconds)
 
-
   def train(self):
     """Train the model using augmented examples from the annotated set."""
     train_set = self._load_train()
@@ -364,7 +338,6 @@
                 verbose=self.keras_verbose,
                 seconds=self.seconds,
                 cache=self.cache)
-
 
   def predict(self):
     """Run prediction on the unlabeled set."""
@@ -398,7 +371,6 @@
     logger.info(f"min: {errors.min(axis=0)}")
     logger.info(f"max: {errors.max(axis=0)}")
 
-
   def vis_train(self):
     """Visualize the training set. (Mostly for debugging.)"""
     train_set = self._load_train()
@@ -413,7 +385,6 @@
                        columns=3)
         vis.show()
 
-
   def vis_history(self):
     model = self._load_model()
     if not exists(model.history_path):
@@ -422,7 +393,6 @@
     hist = utils.json_load(model.history_path)
     vis.plot_hist(hist)
     vis.show(join(self.figs_dir, 'history.pdf'))
-
 
   def vis_predict(self):
     """Run prediction on the test set and visualize the output."""
@@ -436,7 +406,6 @@
       vis.show(join(self.figs_dir, 'prediction.pdf'))
       if not self.show:
         break
-
 
   def vis_outputs(self):
     """Run prediction on the test set and visualize the output."""
@@ -514,15 +483,10 @@
                       help=docs.level_depth)
 
   # sparse eval and other optimization settings
-<<<<<<< HEAD
-  parser.add_argument('--sparse', action='store_true', help=docs.sparse)
+  parser.add_argument('--model', '-M', nargs='?', default='unet',
+                      choices=docs.model_choices, help=docs.model)
   parser.add_argument('--multiscale', action='store_true',
                       help=docs.multiscale)
-=======
-  parser.add_argument('--model', '-M', nargs='?', default='unet',
-                      choices=docs.model_choices, help=docs.model)
-  parser.add_argument('--multiscale', action='store_true', help=docs.multiscale)
->>>>>>> 7db821fa
   parser.add_argument('--use-var', action='store_true', help=docs.use_var)
 
   # model hyperparameters
