--- conflicted
+++ resolved
@@ -226,12 +226,8 @@
   subclass __init__() method.
 
   """
-<<<<<<< HEAD
-
-  def __init__(self, inputs, model_dir='.', learning_rate=0.1,
-=======
+
   def __init__(self, input_shape, model_dir='.', learning_rate=0.1,
->>>>>>> 7db821fa
                overwrite=False):
     """Describe a model using keras' functional API.
 
@@ -260,7 +256,6 @@
     self.history_path = os.path.join(
       self.model_dir, f"{self.name}_history.json")
 
-
   def build(self):
     """Called after all subclasses have finished __init__()"""
     inputs = keras.layers.Input(self.input_shape)
@@ -270,7 +265,6 @@
 
     if not self.overwrite:
       self.load_weights()
-
 
   def __str__(self):
     output = f"{self.name}:\n"
@@ -336,14 +330,9 @@
     new_hist = utils.jsonable(new_hist)
     if hist is not None:
       new_hist = _update_hist(hist, new_hist)
-<<<<<<< HEAD
-      utils.json_save(self.history_path, hist)
-    return hist
-=======
     utils.json_save(self.history_path, new_hist)
 
     return new_hist
->>>>>>> 7db821fa
 
   def train(self, art_data, initial_epoch=0, epochs=1, seconds=0,
             **kwargs):
@@ -480,7 +469,7 @@
 
     """
     tile_shape = np.array(base_shape)
-    tile_shape += 2*level_depth
+    tile_shape += 2 * level_depth
     for _ in range(num_levels - 1):
       tile_shape *= 2
       tile_shape += 2 * level_depth
@@ -493,10 +482,6 @@
   @staticmethod
   def compute_output_tile_shape_(base_shape, num_levels, level_depth):
     tile_shape = np.array(base_shape)
-<<<<<<< HEAD
-    tile_shape -= 2 * level_depth
-=======
->>>>>>> 7db821fa
     for _ in range(num_levels - 1):
       tile_shape *= 2
       tile_shape -= 2 * level_depth
@@ -511,10 +496,6 @@
     """Compute the shape of the output tiles at every level, bottom to top."""
     shapes = []
     tile_shape = np.array(base_shape)
-<<<<<<< HEAD
-    tile_shape -= 2 * level_depth
-=======
->>>>>>> 7db821fa
     shapes.append(list(tile_shape))
     for _ in range(num_levels - 1):
       tile_shape *= 2
@@ -526,19 +507,17 @@
     return self.compute_output_tile_shapes_(
       self.base_shape, self.num_levels, self.level_depth)
 
-
   @staticmethod
   def compute_level_input_shapes_(base_shape, num_levels, level_depth):
     """Compute the shape of the output tiles at every level, bottom to top."""
     shapes = []
     tile_shape = np.array(base_shape)
-    shapes.append(list(tile_shape + 2*level_depth))
+    shapes.append(list(tile_shape + 2 * level_depth))
     for _ in range(num_levels - 1):
       tile_shape *= 2
       shapes.append(list(tile_shape))
-      tile_shape -= 2*level_depth
+      tile_shape -= 2 * level_depth
     return shapes
-
 
   def _fix_level_index(self, level):
     if level >= 0:
@@ -547,7 +526,6 @@
     if l < 0 or l >= self.num_levels:
       raise ValueError(f"bad level: {level}")
     return l
-
 
   def convert_point_between_levels(self, point, level, new_level):
     """Convert len-2 point in the tile-space at `level` to `new_level`.
@@ -574,7 +552,6 @@
       level -= 1
     return point
 
-
   def convert_distance_between_levels(self, distance, level, new_level):
     level = self._fix_level_index(level)
     new_level = self._fix_level_index(new_level)
@@ -586,27 +563,17 @@
                                         pred[:, :, :, 1:],
                                         weights=pose[:, :, :, :1])
 
-<<<<<<< HEAD
-=======
-
   @staticmethod
   def pose_mae(true_outputs, outputs):
     return tf.losses.mean_absolute_error(true_outputs[0], outputs[0])
 
->>>>>>> 7db821fa
   def compile(self):
     if tf.executing_eagerly():
       optimizer = tf.train.AdadeltaOptimizer(self.learning_rate)
     else:
       optimizer = keras.optimizers.Adadelta(self.learning_rate)
-<<<<<<< HEAD
-      self.model.compile(optimizer=optimizer, loss=[self.pose_loss] +
-                         ['mse'] * self.num_levels, metrics=['mae'])
-=======
     self.model.compile(optimizer=optimizer, loss=[self.pose_loss] +
-                       ['mse']*self.num_levels, metrics=[self.pose_mae])
-
->>>>>>> 7db821fa
+                       ['mse'] * self.num_levels, metrics=[self.pose_mae])
 
   def forward(self, inputs):
     level_outputs = []
@@ -655,20 +622,20 @@
     outputs = []
     next_batch = art_data.prediction_input().make_one_shot_iterator().get_next()
     with tf.Session() as sess:
-        sess.run(tf.global_variables_initializer())
-        for i in itertools.count():
-          try:
-            batch = sess.run(next_batch)
-          except tf.errors.OutOfRangeError:
-            return
-          if i % 100 == 0:
-            logger.info(f"batch {i} / {art_data.steps_per_epoch}")
-            outputs += _unbatch_outputs(self.model.predict_on_batch(batch))
-          while len(outputs) >= art_data.num_tiles:
-            prediction = art_data.analyze_outputs(
-              outputs, multiscale=multiscale)
-            yield prediction
-            del outputs[:art_data.num_tiles]
+      sess.run(tf.global_variables_initializer())
+      for i in itertools.count():
+        try:
+          batch = sess.run(next_batch)
+        except tf.errors.OutOfRangeError:
+          return
+        if i % 100 == 0:
+          logger.info(f"batch {i} / {art_data.steps_per_epoch}")
+          outputs += _unbatch_outputs(self.model.predict_on_batch(batch))
+        while len(outputs) >= art_data.num_tiles:
+          prediction = art_data.analyze_outputs(
+            outputs, multiscale=multiscale)
+          yield prediction
+          del outputs[:art_data.num_tiles]
 
   def predict_visualization(self, art_data):
     """Run prediction, reassembling tiles, with the Artifice data."""
@@ -738,10 +705,6 @@
       raise NotImplementedError
     return errors, total_num_failed
 
-<<<<<<< HEAD
-=======
-
->>>>>>> 7db821fa
   def uncertainty_on_batch(self, images):
     """Estimate the model's uncertainty for each image."""
     batch_outputs = _unbatch_outputs(self.model.predict_on_batch(images))
@@ -804,22 +767,6 @@
         inputs = conv(inputs, filters, mask=mask, tol=self.tol,
                       block_size=self.block_size,
                       batch_size=self.batch_size)
-<<<<<<< HEAD
-        mask = conv_output_crop(mask)
-        mask = conv(
-          inputs,
-          1,
-          kernel_shape=[1, 1],
-          activation=None,
-          norm=False,
-          padding='same',
-          mask=mask,
-          tol=self.tol,
-          block_size=self.block_size,
-          batch_size=self.batch_size,
-          name=f'output_{i+1}')
-        outputs.append(mask)
-=======
         mask = _crop_like_conv(mask)
       mask = conv(
         inputs,
@@ -834,7 +781,6 @@
         batch_size=self.batch_size,
         name=f'output_{i+1}')
       outputs.append(mask)
->>>>>>> 7db821fa
 
     pose_image = conv(
       inputs,
@@ -852,6 +798,7 @@
     outputs = [pose_image] + outputs
     return outputs
 
+
 class DynamicUNet(SparseUNet):
   """An extension of the SparseUNet that foregoes repeated gather and scatter
   operations. Although it uses the same inputs and outputs as the other models,
@@ -875,7 +822,8 @@
     self.output_block_size = self.output_block_sizes[-1]
 
     self.input_block_stride = [
-      int(self.convert_distance_between_levels(self.output_block_size[i], -1, 0))
+      int(self.convert_distance_between_levels(
+        self.output_block_size[i], -1, 0))
       for i in range(2)]        # at the last layer of level 0
     self.level_input_block_strides = self.compute_level_input_block_strides_(
       self.input_block_stride, self.num_levels, self.level_depth)
@@ -891,7 +839,6 @@
       stride *= 2
       strides.append(list(stride))
     return strides
-
 
   def forward(self, inputs):
     batch_size = tf.shape(inputs)[0]
@@ -942,7 +889,8 @@
         blocks = conv(inputs, filters)
 
       # not used but needed for valid outputs
-      outputs.append(tf.zeros([batch_size] + self.output_tile_shapes[level] + [1], tf.float32))
+      outputs.append(
+        tf.zeros([batch_size] + self.output_tile_shapes[level] + [1], tf.float32))
 
     pose_blocks = conv(
       blocks,
@@ -965,7 +913,7 @@
     return outputs
 
   @staticmethod
-  def zero_loss(y_true, y_pred): # pylint: disable=unused-argument
+  def zero_loss(y_true, y_pred):  # pylint: disable=unused-argument
     return tf.constant(0, tf.float32)
 
   def compile(self):
@@ -974,5 +922,5 @@
     else:
       optimizer = keras.optimizers.Adadelta(self.learning_rate)
     self.model.compile(optimizer=optimizer, loss=[self.pose_loss] +
-                       ['mse'] + [self.zero_loss]*(self.num_levels - 1),
+                       ['mse'] + [self.zero_loss] * (self.num_levels - 1),
                        metrics=[self.pose_mae])